//
//  ChatView.swift
//  Smith - Your AI Coding Craftsman
//
//  Created by Yousef Jawdat on 14/06/2025.
//

import SwiftUI

struct ChatView: View {
    @EnvironmentObject var smithAgent: SmithAgent
    @State private var messageText = ""
    @State private var isTyping = false
    @FocusState private var isTextFieldFocused: Bool
    
    var body: some View {
        VStack(spacing: 0) {
            // Modern Chat Header
            HStack {
                VStack(alignment: .leading, spacing: 4) {
                    Text("Chat with Smith")
                        .font(.title2)
                        .fontWeight(.bold)
                        .foregroundColor(Color.primary)
                    
                    Text("Your AI coding assistant")
                        .font(.caption)
                        .foregroundColor(.gray)
                }
                
                Spacer()
                
                // Connection Status with Modern Indicator
                HStack(spacing: 8) {
                    Circle()
                        .fill(.green.gradient)
                        .frame(width: 8, height: 8)
                        .overlay(
                            Circle()
                                .stroke(.green, lineWidth: 1)
                                .scaleEffect(1.5)
                                .opacity(0.3)
                                .animation(.easeInOut(duration: 1).repeatForever(autoreverses: true), value: smithAgent.isProcessing)
                        )
                    
                    Text("Connected")
                        .font(.caption)
                        .foregroundColor(.green)
                }
                .padding(.horizontal, Spacing.medium)
                .padding(.vertical, Spacing.small)
                .background(.green.opacity(0.1), in: Capsule())
                .overlay(Capsule().stroke(.green.opacity(0.3), lineWidth: 1))
            }
            .padding()
            .background(.ultraThinMaterial, in: RoundedRectangle(cornerRadius: 16))
            .overlay(
                RoundedRectangle(cornerRadius: 16)
                    .stroke(.quaternary, lineWidth: 1)
            )
            .padding()
            
            // Messages List with Modern Styling
            ScrollViewReader { proxy in
                ScrollView {
                    LazyVStack(spacing: 16) {
                        ForEach(smithAgent.messages) { message in
                            ModernMessageBubble(message: message)
                                .id(message.id)
                        }
                        
                        if smithAgent.isProcessing {
                            ModernTypingIndicator()
                        }
                    }
                    .padding()
                }
                .onChange(of: smithAgent.messages.count) {
                    if let lastMessage = smithAgent.messages.last {
                        withAnimation(.easeInOut(duration: 0.5)) {
                            proxy.scrollTo(lastMessage.id, anchor: .bottom)
                        }
                    }
                }
            }
            
            // Modern Message Input
            VStack(spacing: 12) {
                if let focusedFile = smithAgent.focusedFile {
                    CompactFocusedFileCard(file: focusedFile) {
                        smithAgent.setFocusedFile(nil)
                    }
                }
                
                HStack(spacing: 12) {
                    TextField("Message Smith...", text: $messageText, axis: .vertical)
                        .textFieldStyle(.plain)
                        .padding()
                        .background(.thinMaterial, in: RoundedRectangle(cornerRadius: 12))
                        .overlay(
                            RoundedRectangle(cornerRadius: 12)
                                .stroke(.cyan.opacity(0.3), lineWidth: 1)
                        )
                        .focused($isTextFieldFocused)
                        .onSubmit {
                            sendMessage()
                        }
                    
                    Button(action: sendMessage) {
                        Image(systemName: smithAgent.isProcessing ? "stop.circle.fill" : "paperplane.fill")
                            .font(.title2)
                            .foregroundColor(smithAgent.isProcessing ? .red : .cyan)
                    }
                    .buttonStyle(.plain)
                    .padding()
                    .background(.ultraThinMaterial, in: Circle())
                    .overlay(
                        Circle()
                            .stroke(smithAgent.isProcessing ? .red.opacity(0.5) : .cyan.opacity(0.5), lineWidth: 1)
                    )
                    .disabled(messageText.isEmpty && !smithAgent.isProcessing)
                    .animation(.easeInOut(duration: 0.2), value: smithAgent.isProcessing)
                }
            }
            .padding()
            .background(.black.opacity(0.1))
        }
        .background(.black)
        .dynamicTypeSize(.medium ... .accessibility3)
        .onAppear {
            isTextFieldFocused = true
        }
    }
    
    private func sendMessage() {
        guard !messageText.isEmpty else {
            // Stop processing if button is pressed while processing
            return
        }
        
        let message = messageText
        messageText = ""
        
        Task {
            await smithAgent.sendMessage(message)
        }
    }
}

struct ModernMessageBubble: View {
    let message: ChatMessage
    
    var body: some View {
        HStack {
            if message.isUser {
                Spacer()
            }
            
            VStack(alignment: message.isUser ? .trailing : .leading, spacing: 8) {
                HStack(spacing: 8) {
                    if !message.isUser {
                        Image(systemName: "brain.head.profile")
                            .foregroundColor(.cyan)
                            .font(.caption)
                    }
                    
                    Text(message.isUser ? "You" : "Smith")
                        .font(.caption)
                        .fontWeight(.medium)
                        .foregroundColor(message.isUser ? .blue : .cyan)
                    
                    if message.isUser {
                        Image(systemName: "person.circle.fill")
                            .foregroundColor(.blue)
                            .font(.caption)
                    }
                }
                
                if message.isUser {
                    Text(message.content)
                        .font(.body)
                        .foregroundColor(Color.primary)
                        .padding()
                        .background(
                            .blue.opacity(0.2),
                            in: RoundedRectangle(cornerRadius: 16)
                        )
                        .overlay(
                            RoundedRectangle(cornerRadius: 16)
                                .stroke(.blue.opacity(0.3), lineWidth: 1)
                        )
                } else {
                    Text(message.content)
                        .font(.body)
                        .foregroundColor(Color.primary)
                        .padding()
                }
            }
            .frame(maxWidth: 300, alignment: message.isUser ? .trailing : .leading)
            
            if !message.isUser {
                Spacer()
            }
        }
        .animation(.easeInOut(duration: 0.3), value: message.id)
    }
}

struct ModernTypingIndicator: View {
    @State private var dotScale1: CGFloat = 1.0
    @State private var dotScale2: CGFloat = 1.0
    @State private var dotScale3: CGFloat = 1.0
    
    var body: some View {
        HStack {
            VStack(alignment: .leading, spacing: 8) {
                HStack(spacing: 8) {
                    Image(systemName: "brain.head.profile")
                        .foregroundColor(.cyan)
                        .font(.caption)
                    
                    Text("Smith")
                        .font(.caption)
                        .fontWeight(.medium)
                        .foregroundColor(.cyan)
                }
                
                HStack(spacing: 4) {
                    ForEach(0..<3) { index in
                        Circle()
                            .fill(.cyan)
                            .frame(width: 8, height: 8)
                            .scaleEffect(index == 0 ? dotScale1 : (index == 1 ? dotScale2 : dotScale3))
                    }
                }
                .padding()
                .background(.cyan.opacity(0.1), in: RoundedRectangle(cornerRadius: 16))
                .overlay(
                    RoundedRectangle(cornerRadius: 16)
                        .stroke(.cyan.opacity(0.3), lineWidth: 1)
                )
            }
            .frame(maxWidth: 300, alignment: .leading)
            
            Spacer()
        }
        .onAppear {
            startTypingAnimation()
        }
    }
    
    private func startTypingAnimation() {
        withAnimation(.easeInOut(duration: 0.6).repeatForever()) {
            dotScale1 = 1.5
        }
        
        DispatchQueue.main.asyncAfter(deadline: .now() + 0.2) {
            withAnimation(.easeInOut(duration: 0.6).repeatForever()) {
                dotScale2 = 1.5
            }
        }
        
        DispatchQueue.main.asyncAfter(deadline: .now() + 0.4) {
            withAnimation(.easeInOut(duration: 0.6).repeatForever()) {
                dotScale3 = 1.5
            }
        }
    }
}

struct FocusedFileCard: View {
    let file: FileItem
    let onRemove: () -> Void
    
    var body: some View {
        HStack {
            Image(systemName: file.icon)
                .foregroundColor(.orange)
            
            VStack(alignment: .leading, spacing: 2) {
                Text("Focused File")
                    .font(.caption)
                    .foregroundColor(.gray)
                
                Text(file.name)
                    .font(.caption)
                    .fontWeight(.medium)
                    .foregroundColor(Color.primary)
                    .lineLimit(1)
            }
            
            Spacer()
            
            Button(action: onRemove) {
                Image(systemName: "xmark.circle.fill")
                    .foregroundColor(.gray)
            }
            .buttonStyle(.plain)
        }
        .padding(Spacing.small)
        .background(.orange.opacity(0.1), in: RoundedRectangle(cornerRadius: 8))
        .overlay(
            RoundedRectangle(cornerRadius: 8)
                .stroke(.orange.opacity(0.3), lineWidth: 1)
        )
    }
}

// MARK: - Optimized Chat Components
struct OptimizedMessageBubble: View {
    let message: ChatMessage
    
    var body: some View {
        HStack(alignment: .top, spacing: 8) {
            if message.isUser {
                Spacer(minLength: 40)
            }
            
            VStack(alignment: message.isUser ? .trailing : .leading, spacing: 6) {
                // Compact Message Header
                HStack(spacing: 6) {
                    if !message.isUser {
                        Image(systemName: "brain.head.profile")
                            .foregroundColor(.cyan)
                            .font(.caption2)
                    }
                    
                    Text(message.isUser ? "You" : "Smith")
                        .font(.caption2)
                        .fontWeight(.medium)
                        .foregroundColor(message.isUser ? .blue : .cyan)
                    
                    if message.isUser {
                        Image(systemName: "person.circle.fill")
                            .foregroundColor(.blue)
                            .font(.caption2)
                    }
                }
                
                // Message Content
                Text(message.content)
<<<<<<< HEAD
                    .font(.subheadline)
                    .foregroundColor(Color.primary)
=======
                    .font(Font.body)
                    .foregroundColor(.white)
>>>>>>> 727d609b
                    .padding(.horizontal, Spacing.medium)
                    .padding(.vertical, Spacing.small)
                    .background(
                        message.isUser ? .blue.opacity(0.2) : .cyan.opacity(0.1),
                        in: RoundedRectangle(cornerRadius: 14)
                    )
                    .overlay(
                        RoundedRectangle(cornerRadius: 14)
                            .stroke(message.isUser ? .blue.opacity(0.3) : .cyan.opacity(0.3), lineWidth: 0.5)
                    )
            }
            .frame(maxWidth: 280, alignment: message.isUser ? .trailing : .leading)
            
            if !message.isUser {
                Spacer(minLength: 40)
            }
        }
        .animation(.easeInOut(duration: 0.2), value: message.id)
    }
}

struct CompactTypingIndicator: View {
    @State private var animationPhase = 0
    
    var body: some View {
        HStack(alignment: .top, spacing: 8) {
            VStack(alignment: .leading, spacing: 6) {
                HStack(spacing: 6) {
                    Image(systemName: "brain.head.profile")
                        .foregroundColor(.cyan)
                        .font(.caption2)
                    
                    Text("Smith")
                        .font(.caption2)
                        .fontWeight(.medium)
                        .foregroundColor(.cyan)
                }
                
                HStack(spacing: 3) {
                    ForEach(0..<3) { index in
                        Circle()
                            .fill(.cyan)
                            .frame(width: 6, height: 6)
                            .scaleEffect(animationPhase == index ? 1.3 : 1.0)
                            .animation(.easeInOut(duration: 0.4).repeatForever(), value: animationPhase)
                    }
                }
                .padding(.horizontal, Spacing.medium)
                .padding(.vertical, Spacing.small)
                .background(.cyan.opacity(0.1), in: RoundedRectangle(cornerRadius: 14))
                .overlay(
                    RoundedRectangle(cornerRadius: 14)
                        .stroke(.cyan.opacity(0.3), lineWidth: 0.5)
                )
            }
            .frame(maxWidth: 280, alignment: .leading)
            
            Spacer(minLength: 40)
        }
        .onAppear {
            startTypingAnimation()
        }
    }
    
    private func startTypingAnimation() {
        Task { @MainActor in
            while true {
                for i in 0..<3 {
                    animationPhase = i
                    try? await Task.sleep(nanoseconds: 400_000_000) // 0.4 seconds
                }
            }
        }
    }
}

struct CompactFocusedFileCard: View {
    let file: FileItem
    let onRemove: () -> Void
    
    var body: some View {
        HStack(spacing: 8) {
            Image(systemName: "doc.text.fill")
                .foregroundColor(.orange)
                .font(.caption)
            
            VStack(alignment: .leading, spacing: 1) {
                Text("Focused File")
                    .font(.caption2)
                    .foregroundColor(.gray)
                
                Text(file.name)
                    .font(.caption)
                    .fontWeight(.medium)
                    .foregroundColor(Color.primary)
                    .lineLimit(1)
            }
            
            Spacer()
            
            Button(action: onRemove) {
                Image(systemName: "xmark.circle.fill")
                    .foregroundColor(.gray)
                    .font(.caption)
            }
            .buttonStyle(.plain)
        }
        .padding(.horizontal, Spacing.small)
        .padding(.vertical, Spacing.small)
        .background(.orange.opacity(0.1), in: RoundedRectangle(cornerRadius: 8))
        .overlay(
            RoundedRectangle(cornerRadius: 8)
                .stroke(.orange.opacity(0.3), lineWidth: 0.5)
        )
    }
}

#Preview {
    ChatView()
        .environmentObject(SmithAgent())
        .background(.black)
}<|MERGE_RESOLUTION|>--- conflicted
+++ resolved
@@ -339,13 +339,8 @@
                 
                 // Message Content
                 Text(message.content)
-<<<<<<< HEAD
-                    .font(.subheadline)
-                    .foregroundColor(Color.primary)
-=======
                     .font(Font.body)
                     .foregroundColor(.white)
->>>>>>> 727d609b
                     .padding(.horizontal, Spacing.medium)
                     .padding(.vertical, Spacing.small)
                     .background(
